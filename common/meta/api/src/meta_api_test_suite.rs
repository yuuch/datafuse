// Copyright 2021 Datafuse Labs.
//
// Licensed under the Apache License, Version 2.0 (the "License");
// you may not use this file except in compliance with the License.
// You may obtain a copy of the License at
//
//     http://www.apache.org/licenses/LICENSE-2.0
//
// Unless required by applicable law or agreed to in writing, software
// distributed under the License is distributed on an "AS IS" BASIS,
// WITHOUT WARRANTIES OR CONDITIONS OF ANY KIND, either express or implied.
// See the License for the specific language governing permissions and
// limitations under the License.

use std::sync::Arc;

use common_datavalues::chrono::Utc;
use common_datavalues::prelude::*;
use common_exception::ErrorCode;
use common_meta_types::CreateDatabaseReply;
use common_meta_types::CreateDatabaseReq;
use common_meta_types::CreateShareReq;
use common_meta_types::CreateTableReq;
use common_meta_types::DatabaseMeta;
use common_meta_types::DropDatabaseReq;
use common_meta_types::DropShareReq;
use common_meta_types::DropTableReq;
use common_meta_types::GetDatabaseReq;
use common_meta_types::GetShareReq;
use common_meta_types::GetTableReq;
use common_meta_types::ListDatabaseReq;
use common_meta_types::ListTableReq;
use common_meta_types::RenameTableReq;
use common_meta_types::TableIdent;
use common_meta_types::TableInfo;
use common_meta_types::TableMeta;
use common_meta_types::UpsertTableOptionReq;
use common_tracing::tracing;

use crate::MetaApi;

/// Test suite of `MetaApi`.
///
/// It is not used by this crate, but is used by other crate that impl `MetaApi`,
/// to ensure an impl works as expected,
/// such as `common/meta/embedded` and `metasrv`.
pub struct MetaApiTestSuite {}

impl MetaApiTestSuite {
    pub async fn database_create_get_drop<MT: MetaApi>(&self, mt: &MT) -> anyhow::Result<()> {
        let tenant = "tenant1";
        tracing::info!("--- create db1");
        {
            let req = CreateDatabaseReq {
                if_not_exists: false,
                tenant: tenant.to_string(),
                db_name: "db1".to_string(),
                meta: DatabaseMeta {
                    engine: "github".to_string(),
                    ..Default::default()
                },
            };

            let res = mt.create_database(req).await;
            tracing::info!("create database res: {:?}", res);
            let res = res.unwrap();
            assert_eq!(1, res.database_id, "first database id is 1");
        }

        tracing::info!("--- create db1 again with if_not_exists=false");
        {
            let req = CreateDatabaseReq {
                if_not_exists: false,
                tenant: tenant.to_string(),
                db_name: "db1".to_string(),
                meta: DatabaseMeta {
                    engine: "".to_string(),
                    ..Default::default()
                },
            };

            let res = mt.create_database(req).await;
            tracing::info!("create database res: {:?}", res);
            let err = res.unwrap_err();
            assert_eq!(
                ErrorCode::DatabaseAlreadyExists("").code(),
                ErrorCode::from(err).code()
            );
        }

        tracing::info!("--- create db1 again with if_not_exists=true");
        {
            let req = CreateDatabaseReq {
                if_not_exists: true,
                tenant: tenant.to_string(),
                db_name: "db1".to_string(),
                meta: DatabaseMeta {
                    engine: "".to_string(),
                    ..DatabaseMeta::default()
                },
            };

            let res = mt.create_database(req).await;
            tracing::info!("create database res: {:?}", res);
            let res = res.unwrap();
            assert_eq!(1, res.database_id, "db1 id is 1");
        }

        tracing::info!("--- get db1");
        {
            let res = mt.get_database(GetDatabaseReq::new(tenant, "db1")).await;
            tracing::debug!("get present database res: {:?}", res);
            let res = res?;
            assert_eq!(1, res.database_id, "db1 id is 1");
            assert_eq!("db1".to_string(), res.db, "db1.db is db1");
        }

        tracing::info!("--- create db2");
        {
            let req = CreateDatabaseReq {
                if_not_exists: false,
                tenant: tenant.to_string(),
                db_name: "db2".to_string(),
                meta: DatabaseMeta {
                    engine: "".to_string(),
                    ..DatabaseMeta::default()
                },
            };

            let res = mt.create_database(req).await;
            tracing::info!("create database res: {:?}", res);
            let res = res.unwrap();
            assert_eq!(
                4, res.database_id,
                "second database id is 4: seq increment but no used"
            );
        }

        tracing::info!("--- get db2");
        {
            let res = mt.get_database(GetDatabaseReq::new(tenant, "db2")).await?;
            assert_eq!("db2".to_string(), res.db, "db1.db is db1");
        }

        tracing::info!("--- get absent db");
        {
            let res = mt.get_database(GetDatabaseReq::new(tenant, "absent")).await;
            tracing::debug!("=== get absent database res: {:?}", res);
            assert!(res.is_err());
            let err = res.unwrap_err();
            let err_code = ErrorCode::from(err);

            assert_eq!(1003, err_code.code());
            assert!(err_code.message().contains("absent"));
        }

        tracing::info!("--- drop db2");
        {
            mt.drop_database(DropDatabaseReq {
                if_exists: false,
                tenant: tenant.to_string(),
                db_name: "db2".to_string(),
            })
            .await?;
        }

        tracing::info!("--- get db2 should not found");
        {
            let res = mt.get_database(GetDatabaseReq::new(tenant, "db2")).await;
            let err = res.unwrap_err();
            assert_eq!(
                ErrorCode::UnknownDatabase("").code(),
                ErrorCode::from(err).code()
            );
        }

        tracing::info!("--- drop db2 with if_exists=true returns no error");
        {
            mt.drop_database(DropDatabaseReq {
                if_exists: true,
                tenant: tenant.to_string(),
                db_name: "db2".to_string(),
            })
            .await?;
        }

        Ok(())
    }

    pub async fn database_create_get_drop_in_diff_tenant<MT: MetaApi>(
        &self,
        mt: &MT,
    ) -> anyhow::Result<()> {
        let tenant1 = "tenant1";
        let tenant2 = "tenant2";
        tracing::info!("--- tenant1 create db1");
        {
            let req = CreateDatabaseReq {
                if_not_exists: false,
                tenant: tenant1.to_string(),
                db_name: "db1".to_string(),
                meta: DatabaseMeta {
                    engine: "github".to_string(),
                    ..Default::default()
                },
            };

            let res = mt.create_database(req).await;
            tracing::info!("create database res: {:?}", res);
            let res = res.unwrap();
            assert_eq!(1, res.database_id, "first database id is 1");
        }

        tracing::info!("--- tenant1 create db2");
        {
            let req = CreateDatabaseReq {
                if_not_exists: false,
                tenant: tenant1.to_string(),
                db_name: "db2".to_string(),
                meta: DatabaseMeta {
                    engine: "github".to_string(),
                    ..Default::default()
                },
            };

            let res = mt.create_database(req).await;
            tracing::info!("create database res: {:?}", res);
            let res = res.unwrap();
            assert_eq!(2, res.database_id, "second database id is 2");
        }

        tracing::info!("--- tenant2 create db1");
        {
            let req = CreateDatabaseReq {
                if_not_exists: false,
                tenant: tenant2.to_string(),
                db_name: "db1".to_string(),
                meta: DatabaseMeta {
                    engine: "github".to_string(),
                    ..Default::default()
                },
            };

            let res = mt.create_database(req).await;
            tracing::info!("create database res: {:?}", res);
            let res = res.unwrap();
            assert_eq!(3, res.database_id, "third database id is 3");
        }

        tracing::info!("--- tenant1 get db1");
        {
            let res = mt.get_database(GetDatabaseReq::new(tenant1, "db1")).await;
            tracing::debug!("get present database res: {:?}", res);
            let res = res?;
            assert_eq!(1, res.database_id, "db1 id is 1");
            assert_eq!("db1".to_string(), res.db, "db1.db is db1");
        }

        tracing::info!("--- tenant1 get absent db");
        {
            let res = mt
                .get_database(GetDatabaseReq::new(tenant1, "absent"))
                .await;
            tracing::debug!("=== get absent database res: {:?}", res);
            assert!(res.is_err());
            let err = res.unwrap_err();
            let err = ErrorCode::from(err);

            assert_eq!(ErrorCode::UnknownDatabase("").code(), err.code());
            assert!(err.message().contains("absent"));
        }

        tracing::info!("--- tenant2 get tenant1's db2");
        {
            let res = mt.get_database(GetDatabaseReq::new(tenant2, "db2")).await;
            tracing::debug!("=== get other tenant's database res: {:?}", res);
            assert!(res.is_err());
            let res = res.unwrap_err();
            let err = ErrorCode::from(res);

            assert_eq!(ErrorCode::UnknownDatabase("").code(), err.code());
            assert_eq!("Unknown database 'db2'".to_string(), err.message());
        }

        tracing::info!("--- drop db2");
        {
            mt.drop_database(DropDatabaseReq {
                if_exists: false,
                tenant: tenant1.to_string(),
                db_name: "db2".to_string(),
            })
            .await?;
        }

        tracing::info!("--- tenant1 get db2 should not found");
        {
            let res = mt.get_database(GetDatabaseReq::new(tenant1, "db2")).await;
            let err = res.unwrap_err();
            assert_eq!(
                ErrorCode::UnknownDatabase("").code(),
                ErrorCode::from(err).code()
            );
        }

        tracing::info!("--- tenant1 drop db2 with if_exists=true returns no error");
        {
            mt.drop_database(DropDatabaseReq {
                if_exists: true,
                tenant: tenant1.to_string(),
                db_name: "db2".to_string(),
            })
            .await?;
        }

        Ok(())
    }

    pub async fn database_list<MT: MetaApi>(&self, mt: &MT) -> anyhow::Result<()> {
        tracing::info!("--- prepare db1 and db2");
        let tenant = "tenant1";
        {
            let res = self.create_database(mt, tenant, "db1").await?;
            assert_eq!(1, res.database_id);

            let res = self.create_database(mt, tenant, "db2").await?;
            assert_eq!(2, res.database_id);
        }

        tracing::info!("--- get_databases");
        {
            let dbs = mt
                .list_databases(ListDatabaseReq {
                    tenant: tenant.to_string(),
                })
                .await?;
            let want: Vec<u64> = vec![1, 2];
            let got = dbs.iter().map(|x| x.database_id).collect::<Vec<_>>();
            assert_eq!(want, got)
        }

        Ok(())
    }

    pub async fn database_list_in_diff_tenant<MT: MetaApi>(&self, mt: &MT) -> anyhow::Result<()> {
        tracing::info!("--- prepare db1 and db2");
        let tenant1 = "tenant1";
        let tenant2 = "tenant2";
        {
            let res = self.create_database(mt, tenant1, "db1").await?;
            assert_eq!(1, res.database_id);

            let res = self.create_database(mt, tenant1, "db2").await?;
            assert_eq!(2, res.database_id);
        }

        {
            let res = self.create_database(mt, tenant2, "db3").await?;
            assert_eq!(3, res.database_id);
        }

        tracing::info!("--- get_databases by tenant1");
        {
            let dbs = mt
                .list_databases(ListDatabaseReq {
                    tenant: tenant1.to_string(),
                })
                .await?;
            let want: Vec<u64> = vec![1, 2];
            let got = dbs.iter().map(|x| x.database_id).collect::<Vec<_>>();
            assert_eq!(want, got)
        }

        tracing::info!("--- get_databases by tenant2");
        {
            let dbs = mt
                .list_databases(ListDatabaseReq {
                    tenant: tenant2.to_string(),
                })
                .await?;
            let want: Vec<u64> = vec![3];
            let got = dbs.iter().map(|x| x.database_id).collect::<Vec<_>>();
            assert_eq!(want, got)
        }

        Ok(())
    }

    pub async fn table_create_get_drop<MT: MetaApi>(&self, mt: &MT) -> anyhow::Result<()> {
        let tenant = "tenant1";
        let db_name = "db1";
        let tbl_name = "tb2";

        let schema = || {
            Arc::new(DataSchema::new(vec![DataField::new(
                "number",
                u64::to_data_type(),
            )]))
        };

        let options = || maplit::btreemap! {"opt‐1".into() => "val-1".into()};

        let table_meta = |created_on| TableMeta {
            schema: schema(),
            engine: "JSON".to_string(),
            options: options(),
            created_on,
            ..TableMeta::default()
        };

        let unknown_database_code = ErrorCode::UnknownDatabase("").code();

        tracing::info!("--- create or get table on unknown db");
        {
            let created_on = Utc::now();

            let req = CreateTableReq {
                if_not_exists: false,
                tenant: tenant.to_string(),
                db_name: db_name.to_string(),
                table_name: tbl_name.to_string(),
                table_meta: table_meta(created_on),
            };
            // test create table
            {
                let res = mt.create_table(req).await;
                tracing::debug!("create table on unknown db res: {:?}", res);

                assert!(res.is_err());
                let err = res.unwrap_err();
                let err = ErrorCode::from(err);

                assert_eq!(unknown_database_code, err.code());
            };
            // test get table
            {
                let got = mt.get_table((tenant, db_name, tbl_name).into()).await;
                tracing::debug!("get table on unknown db got: {:?}", got);

                assert!(got.is_err());
                let err = got.unwrap_err();
                let err = ErrorCode::from(err);

                assert_eq!(unknown_database_code, err.code());
            }
        }

        tracing::info!("--- drop table on unknown db");
        {
            // casually create a drop table plan
            // should be not vunerable?
            let plan = DropTableReq {
                if_exists: false,
                tenant: tenant.into(),
                db_name: db_name.into(),
                table_name: tbl_name.into(),
            };

            let got = mt.drop_table(plan).await;
            tracing::debug!("--- drop table on unknown database got: {:?}", got);

            assert!(got.is_err());
            let code = ErrorCode::from(got.unwrap_err()).code();
            assert_eq!(unknown_database_code, code);
        }

        tracing::info!("--- prepare db");
        {
            let plan = CreateDatabaseReq {
                if_not_exists: false,
                tenant: tenant.to_string(),
                db_name: db_name.to_string(),
                meta: DatabaseMeta {
                    engine: "".to_string(),
                    ..DatabaseMeta::default()
                },
            };

            let res = mt.create_database(plan).await?;
            tracing::info!("create database res: {:?}", res);

            assert_eq!(1, res.database_id, "first database id is 1");
        }

        tracing::info!("--- create and get table");
        {
            let created_on = Utc::now();

            let mut req = CreateTableReq {
                if_not_exists: false,
                tenant: tenant.to_string(),
                db_name: db_name.to_string(),
                table_name: tbl_name.to_string(),
                table_meta: table_meta(created_on),
            };

            {
                let res = mt.create_table(req.clone()).await?;
                assert_eq!(1, res.table_id, "table id is 1");

                let got = mt.get_table((tenant, db_name, tbl_name).into()).await?;

                let want = TableInfo {
                    ident: TableIdent::new(1, 1),
                    desc: format!("'{}'.'{}'.'{}'", tenant, db_name, tbl_name),
                    name: tbl_name.into(),
                    meta: table_meta(created_on),
                };
                assert_eq!(want, got.as_ref().clone(), "get created table");
            }

            tracing::info!("--- create table again with if_not_exists = true");
            {
                req.if_not_exists = true;
                let res = mt.create_table(req.clone()).await?;
                assert_eq!(1, res.table_id, "new table id");

                let got = mt.get_table((tenant, db_name, tbl_name).into()).await?;
                let want = TableInfo {
                    ident: TableIdent::new(1, 1),
                    desc: format!("'{}'.'{}'.'{}'", tenant, db_name, tbl_name),
                    name: tbl_name.into(),
                    meta: table_meta(created_on),
                };
                assert_eq!(want, got.as_ref().clone(), "get created table");
            }

            tracing::info!("--- create table again with if_not_exists = false");
            {
                req.if_not_exists = false;

                let res = mt.create_table(req).await;
                tracing::info!("create table res: {:?}", res);

                let status = res.err().unwrap();
                let err_code = ErrorCode::from(status);

                assert_eq!(
                    format!(
                        "Code: 2302, displayText = Table '{}' already exists.",
                        tbl_name
                    ),
                    err_code.to_string()
                );

                // get_table returns the old table

                let got = mt.get_table((tenant, "db1", "tb2").into()).await.unwrap();
                let want = TableInfo {
                    ident: TableIdent::new(1, 1),
                    desc: format!("'{}'.'{}'.'{}'", tenant, db_name, tbl_name),
                    name: tbl_name.into(),
                    meta: table_meta(created_on),
                };
                assert_eq!(want, got.as_ref().clone(), "get old table");
            }
        }

        tracing::info!("--- upsert table options");
        {
            tracing::info!("--- upsert table options with key1=val1");
            {
                let table = mt.get_table((tenant, "db1", "tb2").into()).await.unwrap();

                mt.upsert_table_option(UpsertTableOptionReq::new(&table.ident, "key1", "val1"))
                    .await?;

                let table = mt.get_table((tenant, "db1", "tb2").into()).await.unwrap();
                assert_eq!(table.options().get("key1"), Some(&"val1".into()));
            }

            tracing::info!("--- upsert table options with key1=val1");
            {
                let table = mt.get_table((tenant, "db1", "tb2").into()).await.unwrap();

                let got = mt
                    .upsert_table_option(UpsertTableOptionReq::new(
                        &TableIdent {
                            table_id: table.ident.table_id,
                            version: table.ident.version - 1,
                        },
                        "key1",
                        "val2",
                    ))
                    .await;

                let err = got.unwrap_err();
                let err = ErrorCode::from(err);

                assert_eq!(ErrorCode::TableVersionMismatched("").code(), err.code());

                // table is not affected.
                let table = mt.get_table((tenant, "db1", "tb2").into()).await.unwrap();
                assert_eq!(table.options().get("key1"), Some(&"val1".into()));
            }
        }
        tracing::info!("--- drop table");
        {
            tracing::info!("--- drop table with if_exists = false");
            {
                let plan = DropTableReq {
                    if_exists: false,
                    tenant: tenant.to_string(),
                    db_name: db_name.to_string(),
                    table_name: tbl_name.to_string(),
                };
                mt.drop_table(plan.clone()).await?;

                tracing::info!("--- get table after drop");
                {
                    let res = mt.get_table((tenant, db_name, tbl_name).into()).await;
                    let status = res.err().unwrap();
                    let err_code = ErrorCode::from(status);

                    assert_eq!(
                        format!("Code: 1025, displayText = Unknown table '{:}'.", tbl_name),
                        err_code.to_string(),
                        "get dropped table {}",
                        tbl_name
                    );
                }
            }

            tracing::info!("--- drop table with if_exists = false again, error");
            {
                let plan = DropTableReq {
                    if_exists: false,
                    tenant: tenant.to_string(),
                    db_name: db_name.to_string(),
                    table_name: tbl_name.to_string(),
                };
                let res = mt.drop_table(plan.clone()).await;
                let err = res.unwrap_err();
                assert_eq!(
                    ErrorCode::UnknownTable("").code(),
                    ErrorCode::from(err).code(),
                    "drop table {} with if_exists=false again",
                    tbl_name
                );
            }

            tracing::info!("--- drop table with if_exists = true again, ok");
            {
                let plan = DropTableReq {
                    if_exists: true,
                    tenant: tenant.to_string(),
                    db_name: db_name.to_string(),
                    table_name: tbl_name.to_string(),
                };
                mt.drop_table(plan.clone()).await?;
            }
        }

        Ok(())
    }

    pub async fn table_rename<MT: MetaApi>(self, mt: &MT) -> anyhow::Result<()> {
        let tenant = "tenant1";
        let db_name = "db1";
        let tbl_name = "tb2";
        let new_tbl_name = "tb3";
        let new_db_name = "db2";

        let schema = || {
            Arc::new(DataSchema::new(vec![DataField::new(
                "number",
                u64::to_data_type(),
            )]))
        };

        let options = || maplit::btreemap! {"opt‐1".into() => "val-1".into()};

        let table_meta = |created_on| TableMeta {
            schema: schema(),
            engine: "JSON".to_string(),
            options: options(),
            created_on,
            ..TableMeta::default()
        };

        tracing::info!("--- rename table on unknown db");
        {
            let req = RenameTableReq {
                if_exists: false,
                tenant: tenant.to_string(),
<<<<<<< HEAD
                catalog: "default".to_string(),
                db: db_name.to_string(),
=======
                db_name: db_name.to_string(),
>>>>>>> 08b89d3f
                table_name: tbl_name.to_string(),
                new_db_name: db_name.to_string(),
                new_table_name: new_tbl_name.to_string(),
            };
            let got = mt.rename_table(req.clone()).await;
            tracing::debug!("--- rename table on unknown database got: {:?}", got);

            assert!(got.is_err());
            assert_eq!(
                ErrorCode::UnknownDatabase("").code(),
                ErrorCode::from(got.unwrap_err()).code()
            );
        }

        tracing::info!("--- prepare db");
        {
            let plan = CreateDatabaseReq {
                if_not_exists: false,
                tenant: tenant.to_string(),
                db_name: db_name.to_string(),
                meta: DatabaseMeta {
                    engine: "".to_string(),
                    ..DatabaseMeta::default()
                },
            };

            let res = mt.create_database(plan).await?;
            tracing::info!("create database res: {:?}", res);

            assert_eq!(1, res.database_id, "first database id is 1");
        }

        let created_on = Utc::now();
        let req = CreateTableReq {
            if_not_exists: false,
            tenant: tenant.to_string(),
            db_name: db_name.to_string(),
            table_name: tbl_name.to_string(),
            table_meta: table_meta(created_on),
        };

        tracing::info!("--- create table for rename");
        {
            let res = mt.create_table(req.clone()).await?;
            assert_eq!(1, res.table_id, "table id is 1");

            let got = mt.get_table((tenant, db_name, tbl_name).into()).await?;

            let want = TableInfo {
                ident: TableIdent::new(1, 1),
                desc: format!("'{}'.'{}'.'{}'", tenant, db_name, tbl_name),
                name: tbl_name.into(),
                meta: table_meta(created_on),
            };
            assert_eq!(want, got.as_ref().clone(), "get created table after drop");
        }

        tracing::info!("--- rename table, ok");
        {
            let req = RenameTableReq {
                if_exists: false,
                tenant: tenant.to_string(),
<<<<<<< HEAD
                catalog: "default".to_string(),
                db: db_name.to_string(),
=======
                db_name: db_name.to_string(),
>>>>>>> 08b89d3f
                table_name: tbl_name.to_string(),
                new_db_name: db_name.to_string(),
                new_table_name: new_tbl_name.to_string(),
            };
            mt.rename_table(req.clone()).await?;

            let got = mt.get_table((tenant, db_name, new_tbl_name).into()).await?;
            let want = TableInfo {
                ident: TableIdent::new(1, 2),
                desc: format!("'{}'.'{}'.'{}'", tenant, db_name, new_tbl_name),
                name: new_tbl_name.into(),
                meta: table_meta(created_on),
            };
            assert_eq!(want, got.as_ref().clone(), "get renamed table");

            tracing::info!("--- get old table after rename");
            {
                let res = mt.get_table((tenant, db_name, tbl_name).into()).await;
                let err = res.err().unwrap();
                assert_eq!(
                    ErrorCode::UnknownTable("").code(),
                    ErrorCode::from(err).code()
                );
            }
        }

        tracing::info!("--- rename table again, error");
        {
            let req = RenameTableReq {
                if_exists: false,
                tenant: tenant.to_string(),
<<<<<<< HEAD
                catalog: "default".to_string(),
                db: db_name.to_string(),
=======
                db_name: db_name.to_string(),
>>>>>>> 08b89d3f
                table_name: tbl_name.to_string(),
                new_db_name: db_name.to_string(),
                new_table_name: new_tbl_name.to_string(),
            };
            let res = mt.rename_table(req.clone()).await;
            let err = res.unwrap_err();
            assert_eq!(
                ErrorCode::UnknownTable("").code(),
                ErrorCode::from(err).code(),
                "rename table {} again",
                tbl_name
            );
        }

        tracing::info!("--- create table again after rename, ok");
        {
            let res = mt.create_table(req.clone()).await?;
            assert_eq!(2, res.table_id, "table id should be 2");

            let got = mt.get_table((tenant, db_name, tbl_name).into()).await?;

            let want = TableInfo {
                ident: TableIdent::new(2, 3),
                desc: format!("'{}'.'{}'.'{}'", tenant, db_name, tbl_name),
                name: tbl_name.into(),
                meta: table_meta(created_on),
            };
            assert_eq!(want, got.as_ref().clone(), "get created table after rename");
        }

        tracing::info!("--- rename table again after recreate, error");
        {
            let req = RenameTableReq {
                if_exists: false,
                tenant: tenant.to_string(),
<<<<<<< HEAD
                catalog: "default".to_string(),
                db: db_name.to_string(),
=======
                db_name: db_name.to_string(),
>>>>>>> 08b89d3f
                table_name: tbl_name.to_string(),
                new_db_name: db_name.to_string(),
                new_table_name: new_tbl_name.to_string(),
            };
            let res = mt.rename_table(req.clone()).await;
            let err = res.unwrap_err();
            assert_eq!(
                ErrorCode::TableAlreadyExists("").code(),
                ErrorCode::from(err).code(),
                "rename table {} again after recreate",
                tbl_name
            );
        }

        tracing::info!("--- rename table to other db, error");
        {
            let req = RenameTableReq {
                if_exists: false,
                tenant: tenant.to_string(),
<<<<<<< HEAD
                catalog: "default".to_string(),
                db: db_name.to_string(),
=======
                db_name: db_name.to_string(),
>>>>>>> 08b89d3f
                table_name: tbl_name.to_string(),
                new_db_name: new_db_name.to_string(),
                new_table_name: new_tbl_name.to_string(),
            };
            let res = mt.rename_table(req.clone()).await;
            tracing::debug!("--- rename table to other db got: {:?}", res);

            assert!(res.is_err());
            assert_eq!(
                ErrorCode::UnknownDatabase("").code(),
                ErrorCode::from(res.unwrap_err()).code()
            );
        }

        tracing::info!("--- prepare other db");
        {
            let plan = CreateDatabaseReq {
                if_not_exists: false,
                tenant: tenant.to_string(),
                db_name: new_db_name.to_string(),
                meta: DatabaseMeta {
                    engine: "".to_string(),
                    ..DatabaseMeta::default()
                },
            };

            let res = mt.create_database(plan).await?;
            tracing::info!("create database res: {:?}", res);

            assert_eq!(2, res.database_id, "database id is 2");
        }

        tracing::info!("--- rename table to other db, ok");
        {
            let req = RenameTableReq {
                if_exists: false,
                tenant: tenant.to_string(),
<<<<<<< HEAD
                catalog: "default".to_string(),
                db: db_name.to_string(),
=======
                db_name: db_name.to_string(),
>>>>>>> 08b89d3f
                table_name: tbl_name.to_string(),
                new_db_name: new_db_name.to_string(),
                new_table_name: new_tbl_name.to_string(),
            };
            mt.rename_table(req.clone()).await?;

            let got = mt
                .get_table((tenant, new_db_name, new_tbl_name).into())
                .await?;
            let want = TableInfo {
                ident: TableIdent::new(2, 4),
                desc: format!("'{}'.'{}'.'{}'", tenant, new_db_name, new_tbl_name),
                name: new_tbl_name.into(),
                meta: table_meta(created_on),
            };
            assert_eq!(want, got.as_ref().clone(), "get renamed table");
        }

        Ok(())
    }

    pub async fn table_list<MT: MetaApi>(&self, mt: &MT) -> anyhow::Result<()> {
        let tenant = "tenant1";
        let db_name = "db1";

        tracing::info!("--- list table on unknown db");
        {
            let res = mt.list_tables(ListTableReq::new(tenant, db_name)).await;
            tracing::debug!("list table on unknown db res: {:?}", res);
            assert!(res.is_err());

            let code = ErrorCode::from(res.unwrap_err()).code();
            assert_eq!(ErrorCode::UnknownDatabase("").code(), code);
        }

        tracing::info!("--- prepare db");
        {
            let res = self.create_database(mt, tenant, db_name).await?;
            assert_eq!(1, res.database_id, "first database id is 1");
        }

        tracing::info!("--- create 2 tables: tb1 tb2");
        {
            // Table schema with metadata(due to serde issue).
            let schema = Arc::new(DataSchema::new(vec![DataField::new(
                "number",
                u64::to_data_type(),
            )]));

            let options = maplit::btreemap! {"opt‐1".into() => "val-1".into()};

            let mut plan = CreateTableReq {
                if_not_exists: false,
                tenant: tenant.to_string(),
                db_name: db_name.to_string(),
                table_name: "tb1".to_string(),
                table_meta: TableMeta {
                    schema: schema.clone(),
                    engine: "JSON".to_string(),
                    options: options.clone(),
                    ..Default::default()
                },
            };

            {
                let res = mt.create_table(plan.clone()).await?;
                assert_eq!(1, res.table_id, "table id is 1");

                plan.table_name = "tb2".to_string();
                let res = mt.create_table(plan.clone()).await?;
                assert_eq!(2, res.table_id, "table id is 2");
            }

            tracing::info!("--- get_tables");
            {
                let res = mt.list_tables(ListTableReq::new(tenant, db_name)).await?;
                assert_eq!(1, res[0].ident.table_id);
                assert_eq!(2, res[1].ident.table_id);
            }
        }

        Ok(())
    }

    pub async fn share_create_get_drop<MT: MetaApi>(&self, mt: &MT) -> anyhow::Result<()> {
        let tenant1 = "tenant1";
        let share_name1 = "share1";
        let share_name2 = "share2";
        tracing::info!("--- create {}", share_name1);
        {
            let req = CreateShareReq {
                if_not_exists: false,
                tenant: tenant1.to_string(),
                share_name: share_name1.to_string(),
            };

            let res = mt.create_share(req).await;
            tracing::info!("create share res: {:?}", res);
            let res = res.unwrap();
            assert_eq!(1, res.share_id, "first share id is 1");
        }

        tracing::info!("--- get share1");
        {
            let res = mt.get_share(GetShareReq::new(tenant1, share_name1)).await;
            tracing::debug!("get present share res: {:?}", res);
            let res = res?;
            assert_eq!(1, res.id, "db1 id is 1");
            assert_eq!(
                share_name1.to_string(),
                res.name,
                "share1.db is {}",
                share_name1
            );
        }

        tracing::info!("--- create share1 again with if_not_exists=false");
        {
            let req = CreateShareReq {
                if_not_exists: false,
                tenant: tenant1.to_string(),
                share_name: share_name1.to_string(),
            };

            let res = mt.create_share(req).await;
            tracing::info!("create share res: {:?}", res);
            let err = res.unwrap_err();
            assert_eq!(
                ErrorCode::ShareAlreadyExists("").code(),
                ErrorCode::from(err).code()
            );
        }

        tracing::info!("--- create share1 again with if_not_exists=true");
        {
            let req = CreateShareReq {
                if_not_exists: true,
                tenant: tenant1.to_string(),
                share_name: share_name1.to_string(),
            };

            let res = mt.create_share(req).await;
            tracing::info!("create database res: {:?}", res);

            let res = res.unwrap();
            assert_eq!(1, res.share_id, "share1 id is 1");
        }

        tracing::info!("--- create share2");
        {
            let req = CreateShareReq {
                if_not_exists: false,
                tenant: tenant1.to_string(),
                share_name: share_name2.to_string(),
            };

            let res = mt.create_share(req).await;
            tracing::info!("create share res: {:?}", res);
            let res = res.unwrap();
            assert_eq!(2, res.share_id, "second share id is 2 ");
        }

        tracing::info!("--- get share2");
        {
            let res = mt.get_share(GetShareReq::new(tenant1, share_name2)).await?;
            assert_eq!(2, res.id, "share2 id is 2");
            assert_eq!(
                share_name2.to_string(),
                res.name,
                "share2.name is {}",
                share_name2
            );
        }

        tracing::info!("--- get absent share");
        {
            let res = mt.get_share(GetShareReq::new(tenant1, "absent")).await;
            tracing::debug!("=== get absent share res: {:?}", res);
            assert!(res.is_err());
            let err = res.unwrap_err();
            let err_code = ErrorCode::from(err);

            assert_eq!(ErrorCode::unknown_share_code(), err_code.code());
            assert!(err_code.message().contains("absent"));
        }

        tracing::info!("--- drop share2");
        {
            mt.drop_share(DropShareReq {
                if_exists: false,
                tenant: tenant1.to_string(),
                share_name: share_name2.to_string(),
            })
            .await?;
        }

        tracing::info!("--- get share2 should not found");
        {
            let res = mt.get_share(GetShareReq::new(tenant1, share_name2)).await;
            let err = res.unwrap_err();
            assert_eq!(
                ErrorCode::UnknownShare("").code(),
                ErrorCode::from(err).code()
            );
        }

        tracing::info!("--- drop share2 with if_exists=true returns no error");
        {
            mt.drop_share(DropShareReq {
                if_exists: true,
                tenant: tenant1.to_string(),
                share_name: share_name2.to_string(),
            })
            .await?;
        }

        Ok(())
    }
}

impl MetaApiTestSuite {
    async fn create_database<MT: MetaApi>(
        &self,
        mt: &MT,
        tenant: &str,
        db_name: &str,
    ) -> anyhow::Result<CreateDatabaseReply> {
        tracing::info!("--- create database {}", db_name);

        let req = CreateDatabaseReq {
            if_not_exists: false,
            tenant: tenant.to_string(),
            db_name: db_name.to_string(),
            meta: DatabaseMeta {
                engine: "".to_string(),
                ..Default::default()
            },
        };

        let res = mt.create_database(req).await?;
        tracing::info!("create database res: {:?}", res);
        Ok(res)
    }
}

// Test write and read meta on different nodes
// This is meant for testing distributed MetaApi impl, to ensure a read-after-write consistency.
impl MetaApiTestSuite {
    /// Create db one node, get db on another
    pub async fn database_get_diff_nodes<MT: MetaApi>(
        &self,
        node_a: &MT,
        node_b: &MT,
    ) -> anyhow::Result<()> {
        tracing::info!("--- create db1 on node_a");
        let tenant = "tenant1";
        {
            let req = CreateDatabaseReq {
                if_not_exists: false,
                tenant: tenant.to_string(),
                db_name: "db1".to_string(),
                meta: DatabaseMeta {
                    engine: "github".to_string(),
                    ..Default::default()
                },
            };

            let res = node_a.create_database(req).await;
            tracing::info!("create database res: {:?}", res);
            let res = res.unwrap();
            assert_eq!(1, res.database_id, "first database id is 1");
        }

        tracing::info!("--- get db1 on node_b");
        {
            let res = node_b
                .get_database(GetDatabaseReq::new(tenant, "db1"))
                .await;
            tracing::debug!("get present database res: {:?}", res);
            let res = res?;
            assert_eq!(1, res.database_id, "db1 id is 1");
            assert_eq!("db1", res.db, "db1.db is db1");
        }

        tracing::info!("--- get nonexistent-db on node_b, expect correct error");
        {
            let res = node_b
                .get_database(GetDatabaseReq::new(tenant, "nonexistent"))
                .await;
            tracing::debug!("get present database res: {:?}", res);
            let err = res.unwrap_err();
            let err = ErrorCode::from(err);
            assert_eq!(ErrorCode::UnknownDatabase("").code(), err.code());
            assert_eq!("Unknown database 'nonexistent'", err.message());
            assert_eq!(
                "Code: 1003, displayText = Unknown database 'nonexistent'.",
                format!("{}", err)
            );
        }

        Ok(())
    }

    /// Create dbs on node_a, list dbs on node_b
    pub async fn list_database_diff_nodes<MT: MetaApi>(
        &self,
        node_a: &MT,
        node_b: &MT,
    ) -> anyhow::Result<()> {
        tracing::info!("--- create db1 and db3 on node_a");
        let tenant = "tenant1";
        {
            let dbs = vec!["db1", "db3"];
            for db_name in dbs {
                let req = CreateDatabaseReq {
                    if_not_exists: false,
                    tenant: tenant.to_string(),
                    db_name: db_name.to_string(),
                    meta: DatabaseMeta {
                        engine: "github".to_string(),
                        ..Default::default()
                    },
                };
                let res = node_a.create_database(req).await;
                tracing::info!("create database res: {:?}", res);
                assert!(res.is_ok());
            }
        }

        tracing::info!("--- list databases from node_b");
        {
            let res = node_b
                .list_databases(ListDatabaseReq {
                    tenant: tenant.to_string(),
                })
                .await;
            tracing::debug!("get database list: {:?}", res);
            let res = res?;
            assert_eq!(2, res.len(), "database list len is 2");
            assert_eq!(1, res[0].database_id, "db1 id is 1");
            assert_eq!("db1", res[0].db, "db1.name is db1");
            assert_eq!(2, res[1].database_id, "db3 id is 2");
            assert_eq!("db3", res[1].db, "db3.name is db3");
        }

        Ok(())
    }

    /// Create table on node_a, list table on node_b
    pub async fn list_table_diff_nodes<MT: MetaApi>(
        &self,
        node_a: &MT,
        node_b: &MT,
    ) -> anyhow::Result<()> {
        tracing::info!("--- create db1 and tb1, tb2 on node_a");
        let tenant = "tenant1";
        let db_name = "db1";
        {
            let req = CreateDatabaseReq {
                if_not_exists: false,
                tenant: tenant.to_string(),
                db_name: db_name.to_string(),
                meta: DatabaseMeta {
                    engine: "github".to_string(),
                    ..Default::default()
                },
            };
            let res = node_a.create_database(req).await;
            tracing::info!("create database res: {:?}", res);
            assert!(res.is_ok());

            let tables = vec!["tb1", "tb2"];
            let schema = Arc::new(DataSchema::new(vec![DataField::new(
                "number",
                u64::to_data_type(),
            )]));

            let options = maplit::btreemap! {"opt-1".into() => "val-1".into()};
            for tb in tables {
                let req = CreateTableReq {
                    if_not_exists: false,
                    tenant: tenant.to_string(),
                    db_name: db_name.to_string(),
                    table_name: tb.to_string(),
                    table_meta: TableMeta {
                        schema: schema.clone(),
                        engine: "JSON".to_string(),
                        options: options.clone(),
                        ..Default::default()
                    },
                };
                let res = node_a.create_table(req).await;
                tracing::info!("create table res: {:?}", res);
                assert!(res.is_ok());
            }
        }

        tracing::info!("--- list tables from node_b");
        {
            let res = node_b.list_tables(ListTableReq::new(tenant, db_name)).await;
            tracing::debug!("get table list: {:?}", res);
            let res = res?;
            assert_eq!(2, res.len(), "table list len is 2");
            assert_eq!(1, res[0].ident.table_id, "tb1 id is 1");
            assert_eq!("tb1", res[0].name, "tb1.name is tb1");
            assert_eq!(2, res[1].ident.table_id, "tb2 id is 2");
            assert_eq!("tb2", res[1].name, "tb2.name is tb2");
        }

        Ok(())
    }

    /// Create table on node_a, get table on node_b
    pub async fn table_get_diff_nodes<MT: MetaApi>(
        &self,
        node_a: &MT,
        node_b: &MT,
    ) -> anyhow::Result<()> {
        tracing::info!("--- create table tb1 on node_a");
        let tenant = "tenant1";
        let db_name = "db1";
        {
            let req = CreateDatabaseReq {
                if_not_exists: false,
                tenant: tenant.to_string(),
                db_name: db_name.to_string(),
                meta: DatabaseMeta {
                    engine: "github".to_string(),
                    ..Default::default()
                },
            };
            let res = node_a.create_database(req).await;
            tracing::info!("create database res: {:?}", res);
            assert!(res.is_ok());

            let schema = Arc::new(DataSchema::new(vec![DataField::new(
                "number",
                u64::to_data_type(),
            )]));

            let options = maplit::btreemap! {"opt‐1".into() => "val-1".into()};

            let req = CreateTableReq {
                if_not_exists: false,
                tenant: tenant.to_string(),
                db_name: db_name.to_string(),
                table_name: "tb1".to_string(),
                table_meta: TableMeta {
                    schema: schema.clone(),
                    engine: "JSON".to_string(),
                    options: options.clone(),
                    ..Default::default()
                },
            };

            let res = node_a.create_table(req).await;
            tracing::info!("create table res: {:?}", res);
            assert!(res.is_ok());
        }

        tracing::info!("--- get tb1 on node_b");
        {
            let res = node_b
                .get_table(GetTableReq::new(tenant, "db1", "tb1"))
                .await;
            tracing::debug!("get present table res: {:?}", res);
            let res = res?;
            assert_eq!(1, res.ident.table_id, "tb1 id is 1");
            assert_eq!("tb1", res.name, "tb1.name is tb1");
        }

        tracing::info!("--- get nonexistent-table on node_b, expect correct error");
        {
            let res = node_b
                .get_table(GetTableReq::new(tenant, "db1", "nonexistent"))
                .await;
            tracing::debug!("get present table res: {:?}", res);
            let err = res.unwrap_err();
            assert_eq!(
                ErrorCode::UnknownTable("").code(),
                ErrorCode::from(err).code()
            );
        }

        Ok(())
    }
}<|MERGE_RESOLUTION|>--- conflicted
+++ resolved
@@ -682,12 +682,8 @@
             let req = RenameTableReq {
                 if_exists: false,
                 tenant: tenant.to_string(),
-<<<<<<< HEAD
                 catalog: "default".to_string(),
-                db: db_name.to_string(),
-=======
                 db_name: db_name.to_string(),
->>>>>>> 08b89d3f
                 table_name: tbl_name.to_string(),
                 new_db_name: db_name.to_string(),
                 new_table_name: new_tbl_name.to_string(),
@@ -750,12 +746,8 @@
             let req = RenameTableReq {
                 if_exists: false,
                 tenant: tenant.to_string(),
-<<<<<<< HEAD
                 catalog: "default".to_string(),
-                db: db_name.to_string(),
-=======
                 db_name: db_name.to_string(),
->>>>>>> 08b89d3f
                 table_name: tbl_name.to_string(),
                 new_db_name: db_name.to_string(),
                 new_table_name: new_tbl_name.to_string(),
@@ -787,12 +779,8 @@
             let req = RenameTableReq {
                 if_exists: false,
                 tenant: tenant.to_string(),
-<<<<<<< HEAD
                 catalog: "default".to_string(),
-                db: db_name.to_string(),
-=======
                 db_name: db_name.to_string(),
->>>>>>> 08b89d3f
                 table_name: tbl_name.to_string(),
                 new_db_name: db_name.to_string(),
                 new_table_name: new_tbl_name.to_string(),
@@ -828,12 +816,8 @@
             let req = RenameTableReq {
                 if_exists: false,
                 tenant: tenant.to_string(),
-<<<<<<< HEAD
                 catalog: "default".to_string(),
-                db: db_name.to_string(),
-=======
                 db_name: db_name.to_string(),
->>>>>>> 08b89d3f
                 table_name: tbl_name.to_string(),
                 new_db_name: db_name.to_string(),
                 new_table_name: new_tbl_name.to_string(),
@@ -853,12 +837,8 @@
             let req = RenameTableReq {
                 if_exists: false,
                 tenant: tenant.to_string(),
-<<<<<<< HEAD
                 catalog: "default".to_string(),
-                db: db_name.to_string(),
-=======
                 db_name: db_name.to_string(),
->>>>>>> 08b89d3f
                 table_name: tbl_name.to_string(),
                 new_db_name: new_db_name.to_string(),
                 new_table_name: new_tbl_name.to_string(),
@@ -896,12 +876,8 @@
             let req = RenameTableReq {
                 if_exists: false,
                 tenant: tenant.to_string(),
-<<<<<<< HEAD
                 catalog: "default".to_string(),
-                db: db_name.to_string(),
-=======
                 db_name: db_name.to_string(),
->>>>>>> 08b89d3f
                 table_name: tbl_name.to_string(),
                 new_db_name: new_db_name.to_string(),
                 new_table_name: new_tbl_name.to_string(),
