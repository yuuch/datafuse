--- conflicted
+++ resolved
@@ -55,13 +55,7 @@
 
 # Github dependencies
 bincode = { git = "https://github.com/datafuse-extras/bincode", rev = "fd3f9ff" }
-<<<<<<< HEAD
-sqlparser = { git = "https://github.com/datafuse-extras/sqlparser-rs", rev = "13d3176" }
-=======
-opensrv-clickhouse = { git = "https://github.com/datafuselabs/opensrv", rev = "15786d3", package = "opensrv-clickhouse" }
-opensrv-mysql = { git = "https://github.com/datafuselabs/opensrv", rev = "93de58a", package = "opensrv-mysql" }
 sqlparser = { git = "https://github.com/datafuse-extras/sqlparser-rs", rev = "d44a8e1" }
->>>>>>> 6bbd01ec
 
 # Crates.io dependencies
 ahash = "0.7.6"
@@ -97,13 +91,9 @@
 num_cpus = "1.13.1"
 octocrab = "0.15.4"
 once_cell = "1.10.0"
-<<<<<<< HEAD
-opendal = { version = "0.8.0", features = ["retry", "compress"] }
+opendal = { version = "0.9.0", features = ["retry", "compress"] }
 opensrv-clickhouse = "0.1.0"
 opensrv-mysql = "0.1.0"
-=======
-opendal = { version = "0.9.0", features = ["retry", "compress"] }
->>>>>>> 6bbd01ec
 openssl = { version = "0.10", features = ["vendored"] }
 paste = "1.0.7"
 petgraph = "0.6.0"
