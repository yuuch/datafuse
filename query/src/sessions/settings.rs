--- conflicted
+++ resolved
@@ -38,25 +38,6 @@
 }
 
 impl Settings {
-<<<<<<< HEAD
-    apply_macros! { apply_getter_setter_settings, apply_initial_settings, apply_update_settings,
-        ("max_block_size", u64, 10000, "Maximum block size for reading"),
-        ("max_threads", u64, 16, "The maximum number of threads to execute the request. By default, it is determined automatically."),
-        ("flight_client_timeout", u64, 60, "Max duration the flight client request is allowed to take in seconds. By default, it is 60 seconds"),
-        ("min_distributed_rows", u64, 100000000, "Minimum distributed read rows. In cluster mode, when read rows exceeds this value, the local table converted to distributed query."),
-        ("min_distributed_bytes", u64, 500 * 1024 * 1024, "Minimum distributed read bytes. In cluster mode, when read bytes exceeds this value, the local table converted to distributed query."),
-        ("parallel_read_threads", u64, 1, "The maximum number of parallelism for reading data. By default, it is 1."),
-        ("storage_read_buffer_size", u64, 1024 * 1024, "The size of buffer in bytes for buffered reader of dal. By default, it is 1MB."),
-        ("storage_occ_backoff_init_delay_ms", u64, 5, "The initial retry delay in millisecond. By default,  it is 5 ms."),
-        ("storage_occ_backoff_max_delay_ms", u64, 20 * 1000, "The maximum  back off delay in millisecond, once the retry interval reaches this value, it stops increasing. By default, it is 20 seconds."),
-        ("storage_occ_backoff_max_elapsed_ms", u64, 120 * 1000, "The maximum elapsed time after the occ starts, beyond which there will be no more retries. By default, it is 2 minutes")
-    }
-
-    pub fn try_create() -> Result<Arc<Settings>> {
-        let settings = Arc::new(Settings {
-            inner: SettingsBase::create(),
-        });
-=======
     pub fn try_create(conf: &Config) -> Result<Settings> {
         let values = vec![
             // max_block_size
@@ -119,7 +100,6 @@
                 settings_mut.insert(name, value);
             }
         }
->>>>>>> 2045afa3
 
         let ret = Settings { settings };
         // Set max threads.
