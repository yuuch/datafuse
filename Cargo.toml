[workspace]
members = [
    # Common
    "common/arrow",
    "common/base",
    "common/building",
    "common/cache",
    "common/clickhouse-srv",
    "common/datablocks",
    "common/datavalues",
    "common/dfs-apis/api",
    "common/dfs-apis/vo",
    "common/exception",
    "common/functions",
    "common/infallible",
    "common/io",
    "common/kv-apis/api",
    "common/kv-apis/util",
    "common/kv-apis/vo",
    "common/kv",
    "common/management",
    "common/meta-apis/api",
    "common/metatypes",
    "common/planners",
    "common/raft-store",
<<<<<<< HEAD
    "common/streams",
    "common/exception",
    "common/tracing",
    "common/kv-apis/util",
    "common/kv-apis/api",
    "common/kv-apis/vo",
    "common/meta-apis/api",
    "common/dfs-apis/api",
    "common/dfs-apis/vo",
=======
    "common/runtime",
>>>>>>> b591f19c
    "common/sled-store",
    "common/store-api-sdk",
    "common/streams",
    "common/tracing",

    # Query
    "query",

    "metasrv",

    # Store
    "store",

    # SQL Fuzz
    "query/fuzz",

    # CLI
    "cli"
]

[profile.release]
debug = 1
codegen-units = 1   # Reduce number of codegen units to increase optimizations.

[profile.bench]
debug = true

[profile.dev]
split-debuginfo = "unpacked"

[profile.dev.package]
addr2line = { opt-level = 3 }
adler = { opt-level = 3 }
backtrace = { opt-level = 3 }
gimli = { opt-level = 3 }
miniz_oxide = { opt-level = 3 }
object = { opt-level = 3 }
rustc-demangle = { opt-level = 3 }<|MERGE_RESOLUTION|>--- conflicted
+++ resolved
@@ -23,19 +23,6 @@
     "common/metatypes",
     "common/planners",
     "common/raft-store",
-<<<<<<< HEAD
-    "common/streams",
-    "common/exception",
-    "common/tracing",
-    "common/kv-apis/util",
-    "common/kv-apis/api",
-    "common/kv-apis/vo",
-    "common/meta-apis/api",
-    "common/dfs-apis/api",
-    "common/dfs-apis/vo",
-=======
-    "common/runtime",
->>>>>>> b591f19c
     "common/sled-store",
     "common/store-api-sdk",
     "common/streams",
